# syntax=docker/dockerfile:experimental

ARG from=ubuntu:bionic
FROM ${from}

# Change default shell to bash
SHELL ["/bin/bash", "-c"]

# Install packages
# ================
RUN apt-get update &&\
    apt-get install -y --no-install-recommends \
        sudo \
        gosu \
        software-properties-common \
        git \
        wget \
        curl \
        nano \
        unzip \
        libgl1-mesa-glx \
        libgl1-mesa-dri \
        apt-transport-https \
        apt-utils \
        dbus-x11 \
        bash-completion \
        gdb \
        ssh \
        iputils-ping \
        gnupg \
        gnupg2 \
        xvfb \
        &&\
    rm -rf /var/lib/apt/lists/*

RUN wget -O - https://apt.kitware.com/keys/kitware-archive-latest.asc 2>/dev/null | apt-key add - && \
    apt-add-repository "deb https://apt.kitware.com/ubuntu/ `lsb_release -cs` main" &&\
    add-apt-repository ppa:ubuntu-toolchain-r/test &&\
    apt-get update &&\
    apt-get install -y --no-install-recommends \
        gcc-8 \
        g++-8 \
        cmake \
        cmake-curses-gui \
        build-essential \
        &&\
    rm -rf /var/lib/apt/lists/*

# Setup locales and timezone
ENV TZ=Europe/Rome
ENV LANG=en_US.UTF-8
ENV LC_ALL=en_US.UTF-8
ENV LANGUAGE=en_US.UTF-8
ENV DEBIAN_FRONTEND=noninteractive
RUN apt-get update &&\
    apt-get install -y --no-install-recommends locales locales-all tzdata &&\
    rm -rf /var/lib/apt/lists/* &&\
    echo "${TZ}" | tee /etc/timezone &&\
    dpkg-reconfigure --frontend noninteractive tzdata

# Install python3
# ===============
ENV PYTHON_VERSION=3.6
RUN add-apt-repository ppa:deadsnakes/ppa &&\
    apt-get update &&\
    apt-get install -y --no-install-recommends \
        python${PYTHON_VERSION} \
        python${PYTHON_VERSION}-dev \
        libpython${PYTHON_VERSION}-dev \
        python3-pip \
        python3-setuptools \
        python3-wheel \
        python3-pygments \
        python3-numpy \
        &&\
    rm -rf /var/lib/apt/lists/*
RUN python3 -m pip install --upgrade pip

# Install ROS Desktop Full
# ========================

# https://github.com/osrf/docker_images/blob/master/ros/
ENV ROS_DISTRO=melodic

RUN apt-key adv --keyserver keyserver.ubuntu.com \
                --recv-keys F42ED6FBAB17C654 &&\
    echo "deb http://packages.ros.org/ros/ubuntu `lsb_release -cs` main" \
        > /etc/apt/sources.list.d/ros-latest.list &&\
    apt-get update &&\
    apt-get install -y --no-install-recommends \
        ros-${ROS_DISTRO}-desktop-full \
        python-rosdep \
        python-rosinstall \
        python-rosinstall-generator \
        python-vcstools \
        python-wstool \
        python-catkin-tools \
        python3-catkin-pkg-modules \
        python3-rospkg-modules \
        python3-empy \
        &&\
    rm -rf /var/lib/apt/lists/* &&\
    rosdep init &&\
    rosdep update &&\
    echo "source /opt/ros/${ROS_DISTRO}/setup.bash" >> /etc/bash.bashrc

<<<<<<< HEAD
RUN apt-key adv --keyserver keyserver.ubuntu.com \
                --recv-keys 6AF7F09730B3F0A4 &&\
                apt-get update &&\
                apt-get install ros-melodic-ros-numpy
=======
RUN apt-key adv --keyserver keyserver.ubuntu.com \ 
                --recv-keys 6AF7F09730B3F0A4 &&\
                apt-get update &&\
                apt-get install ros-melodic-ros-numpy 
>>>>>>> 3343b63e

# Set workspace directories
# =========================
ENV WS_DIR=/workspace
ENV CATKIN_WS_DIR=${WS_DIR}/catkin_ws
ENV WS_INSTALL=${WS_DIR}/install
ENV WS_SOURCES=${WS_DIR}/sources
ARG WS_BIN=${WS_SOURCES}/bin

# Create a new runtimeusers group
RUN groupadd -K GID_MIN=900 -K GID_MAX=1100 runtimeusers

# Create catkin_ws with dependencies/ros packages for python3
# ===========================================================
RUN mkdir -p ${CATKIN_WS_DIR}/src && \
    cd ${CATKIN_WS_DIR} &&\
    wstool init &&\
    wstool set -y src/geometry2 --git https://github.com/ros/geometry2 -v 0.6.5 &&\
    wstool set -y src/vision_opencv --git https://github.com/ros-perception/vision_opencv -v 1.13.0 &&\
    wstool up &&\
    rosdep update && rosdep install --from-paths src --ignore-src -y -r &&\
    rm -rf /var/lib/apt/lists/* &&\
    catkin config --extend /opt/ros/${ROS_DISTRO} -DPYTHON_EXECUTABLE=/usr/bin/python3 -DCMAKE_BUILD_TYPE=Release && \
    catkin build  -j8 && \
    echo 'source ${CATKIN_WS_DIR}/devel/setup.bash' >> /etc/bash.bashrc &&\
    find ${CATKIN_WS_DIR} -not -group runtimeusers -exec chgrp runtimeusers {} \; -exec chmod g+rw {} \+

# Install 6DoFGraspNet and related dependencies
# =============================================


RUN pip3 install vtk==8.1.0 &&\
    pip3 install --upgrade --no-cache-dir gdown==4.4.0 &&\
    pip3 install tensorflow-gpu==1.13.1
<<<<<<< HEAD

=======
     
>>>>>>> 3343b63e
RUN mkdir -p ${WS_SOURCES} &&\
     cd ${WS_SOURCES} &&\
     curl -s https://packagecloud.io/install/repositories/github/git-lfs/script.deb.sh | sudo bash &&\
     apt-get install git-lfs
<<<<<<< HEAD

=======
     
>>>>>>> 3343b63e
RUN cd ${WS_SOURCES} &&\
    git lfs clone https://github.com/hsp-panda/6dof-graspnet.git &&\
    git clone https://github.com/hsp-panda/pointnet2.git &&\
    cd 6dof-graspnet/ &&\
<<<<<<< HEAD
    pip3 install --ignore-installed -r requirements.txt
=======
    pip3 install --ignore-installed -r requirements.txt 
>>>>>>> 3343b63e

###################################

ENV GRASPNET_DIR=${WS_SOURCES}/6dof-graspnet

# # Install benchmark-grasping
# # ==========================

<<<<<<< HEAD
RUN cd ${CATKIN_WS_DIR}/src &&\
    git clone https://github.com/hsp-panda/panda_ros_common &&\
=======
RUN cd ${CATKIN_WS_DIR}/src &&\   
>>>>>>> 3343b63e
    git clone https://github.com/hsp-panda/grasping-benchmarks-panda.git &&\
    pip3 install grasping-benchmarks-panda/ &&\
    cd ${CATKIN_WS_DIR} &&\
    rosdep update &&\
    catkin config --extend /opt/ros/${ROS_DISTRO} -DPYTHON_EXECUTABLE=/usr/bin/python3 -DCMAKE_BUILD_TYPE=Release -DGPD_ROS=OFF &&\
    catkin build  -j8 && \
    find ${CATKIN_WS_DIR} -not -group runtimeusers -exec chgrp runtimeusers {} \; -exec chmod g+rw {} \+

# =============
# FIX OWNERSHIP
# =============
RUN find ${WS_DIR} -not -group runtimeusers -exec chgrp runtimeusers {} \; -exec chmod g+rw {} \+ &&\
    find ${CATKIN_WS_DIR} -not -group runtimeusers -exec chgrp runtimeusers {} \; -exec chmod g+rw {} \+

# Nvidia runtime support
ENV NVIDIA_VISIBLE_DEVICES=all
ENV NVIDIA_DRIVER_CAPABILITIES=all

##############################################
# Image initialization
# ====================
ENV USERNAME=docker

# Include a custom bashrc
COPY bashrc /usr/etc/skel/bashrc-dev

COPY setup.sh /usr/sbin/setup.sh
COPY entrypoint.sh /usr/sbin/entrypoint.sh
RUN chmod 755 /usr/sbin/setup.sh
RUN chmod 755 /usr/sbin/entrypoint.sh
ENTRYPOINT ["/usr/sbin/entrypoint.sh"]
CMD ["bash"]<|MERGE_RESOLUTION|>--- conflicted
+++ resolved
@@ -104,17 +104,10 @@
     rosdep update &&\
     echo "source /opt/ros/${ROS_DISTRO}/setup.bash" >> /etc/bash.bashrc
 
-<<<<<<< HEAD
 RUN apt-key adv --keyserver keyserver.ubuntu.com \
                 --recv-keys 6AF7F09730B3F0A4 &&\
                 apt-get update &&\
                 apt-get install ros-melodic-ros-numpy
-=======
-RUN apt-key adv --keyserver keyserver.ubuntu.com \ 
-                --recv-keys 6AF7F09730B3F0A4 &&\
-                apt-get update &&\
-                apt-get install ros-melodic-ros-numpy 
->>>>>>> 3343b63e
 
 # Set workspace directories
 # =========================
@@ -149,29 +142,15 @@
 RUN pip3 install vtk==8.1.0 &&\
     pip3 install --upgrade --no-cache-dir gdown==4.4.0 &&\
     pip3 install tensorflow-gpu==1.13.1
-<<<<<<< HEAD
-
-=======
-     
->>>>>>> 3343b63e
 RUN mkdir -p ${WS_SOURCES} &&\
      cd ${WS_SOURCES} &&\
      curl -s https://packagecloud.io/install/repositories/github/git-lfs/script.deb.sh | sudo bash &&\
      apt-get install git-lfs
-<<<<<<< HEAD
-
-=======
-     
->>>>>>> 3343b63e
 RUN cd ${WS_SOURCES} &&\
     git lfs clone https://github.com/hsp-panda/6dof-graspnet.git &&\
     git clone https://github.com/hsp-panda/pointnet2.git &&\
     cd 6dof-graspnet/ &&\
-<<<<<<< HEAD
     pip3 install --ignore-installed -r requirements.txt
-=======
-    pip3 install --ignore-installed -r requirements.txt 
->>>>>>> 3343b63e
 
 ###################################
 
@@ -180,12 +159,8 @@
 # # Install benchmark-grasping
 # # ==========================
 
-<<<<<<< HEAD
 RUN cd ${CATKIN_WS_DIR}/src &&\
     git clone https://github.com/hsp-panda/panda_ros_common &&\
-=======
-RUN cd ${CATKIN_WS_DIR}/src &&\   
->>>>>>> 3343b63e
     git clone https://github.com/hsp-panda/grasping-benchmarks-panda.git &&\
     pip3 install grasping-benchmarks-panda/ &&\
     cd ${CATKIN_WS_DIR} &&\
